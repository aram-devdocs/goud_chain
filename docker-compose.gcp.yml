# Docker Compose for Goud Chain on Google Cloud Platform e2-micro (1GB RAM)
# Generated from template - DO NOT EDIT MANUALLY
# Writer/Reader architecture: node1 (writer), node2 (reader)
# Conservative allocation with 150M safety margin for OS + Docker
<<<<<<< HEAD
# Generated: 2025-10-17 03:36:43 UTC
=======
# Generated: 2025-10-17 03:23:08 UTC
>>>>>>> 3275de9c
#
# Usage:
#   docker-compose -f docker-compose.gcp.yml up -d

# YAML anchors for reusable configuration
x-logging: &default-logging
  driver: json-file
  options:
    max-size: "5m"
    max-file: "2"

x-node-base: &node-base
  image: goud-chain:latest
  build:
    context: .
    dockerfile: Dockerfile
  networks:
    - goud_network
  restart: unless-stopped
  logging: *default-logging
  healthcheck:
    test: ["CMD", "curl", "-f", "http://localhost:8080/health"]
    interval: 30s
    timeout: 10s
    retries: 3
    start_period: 30s

x-nginx-base: &nginx-base
  image: nginx:alpine
  networks:
    - goud_network
  restart: unless-stopped
  logging: *default-logging
  healthcheck:
    test: ["CMD", "wget", "--quiet", "--tries=1", "--spider", "http://localhost:8080/lb/health"]
    interval: 30s
    timeout: 10s
    retries: 3
    start_period: 10s

x-dashboard-base: &dashboard-base
  image: goud-chain-dashboard:latest
  build:
    context: ./web
    dockerfile: Dockerfile
  networks:
    - goud_network
  restart: unless-stopped
  logging: *default-logging
  healthcheck:
    test: ["CMD", "wget", "--quiet", "--tries=1", "--spider", "http://localhost:80"]
    interval: 30s
    timeout: 10s
    retries: 3
    start_period: 20s


version: '3.8'

services:
  # NGINX Load Balancer - Primary API endpoint
  nginx:
    <<: *nginx-base
    container_name: goud_nginx_lb
    ports:
      - "80:80"       # For Cloudflare proxy
      - "8080:8080"   # For direct IP access
    volumes:
      - ./nginx/nginx.gcp.conf:/etc/nginx/nginx.conf:ro
      - ./nginx/cors.conf:/etc/nginx/cors.conf:ro
    deploy:
      resources:
        limits:
          cpus: '0.10'
          memory: 32M
        reservations:
          cpus: '0.05'
          memory: 24M

  # Dashboard - Web UI
  dashboard:
    <<: *dashboard-base
    container_name: goud_dashboard
    ports:
      - "3000:8080"
    deploy:
      resources:
        limits:
          cpus: '0.10'
          memory: 64M
        reservations:
          cpus: '0.05'
          memory: 48M

  # Blockchain Node 1 - PRIMARY WRITER (handles all write operations)
  node1:
    <<: *node-base
    container_name: goud_node1
    environment:
      - NODE_ID=node1
      - HTTP_PORT=8080
      - P2P_PORT=9000
      - PEERS=goud_node2:9000
      - NODE1_ADDR=goud_node1:8080
      - NODE2_ADDR=goud_node2:8080
    ports:
      - "8081:8080"
      - "9001:9000"
    volumes:
      - node1_data:/data
    deploy:
      resources:
        limits:
          cpus: '0.50'
          memory: 384M
        reservations:
          cpus: '0.25'
          memory: 256M

  # Blockchain Node 2 - PASSIVE READER (read-only, syncs via P2P)
  node2:
    <<: *node-base
    container_name: goud_node2
    environment:
      - NODE_ID=node2
      - HTTP_PORT=8080
      - P2P_PORT=9000
      - PEERS=goud_node1:9000
      - NODE1_ADDR=goud_node1:8080
      - NODE2_ADDR=goud_node2:8080
    ports:
      - "8082:8080"
      - "9002:9000"
    volumes:
      - node2_data:/data
    deploy:
      resources:
        limits:
          cpus: '0.30'
          memory: 256M
        reservations:
          cpus: '0.15'
          memory: 192M

networks:
  goud_network:
    driver: bridge

volumes:
  node1_data:
    driver: local
  node2_data:
    driver: local<|MERGE_RESOLUTION|>--- conflicted
+++ resolved
@@ -2,11 +2,7 @@
 # Generated from template - DO NOT EDIT MANUALLY
 # Writer/Reader architecture: node1 (writer), node2 (reader)
 # Conservative allocation with 150M safety margin for OS + Docker
-<<<<<<< HEAD
-# Generated: 2025-10-17 03:36:43 UTC
-=======
-# Generated: 2025-10-17 03:23:08 UTC
->>>>>>> 3275de9c
+# Generated: 2025-10-17 05:15:05 UTC
 #
 # Usage:
 #   docker-compose -f docker-compose.gcp.yml up -d
