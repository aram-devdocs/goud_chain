# Docker Compose for Goud Chain - Local Development (3-node setup)
# Generated from template - DO NOT EDIT MANUALLY
<<<<<<< HEAD
# Generated: 2025-10-17 02:55:35 UTC
=======
# Generated: 2025-10-17 03:23:08 UTC
>>>>>>> 3275de9c
#
# Usage:
#   docker-compose -f docker-compose.local.yml up -d

version: '3.8'

# YAML anchors for reusable configuration
x-logging: &default-logging
  driver: json-file
  options:
    max-size: "10m"
    max-file: "5"

x-node-base: &node-base
  image: goud-chain:latest
  build:
    context: .
    dockerfile: Dockerfile
  networks:
    - goud_network
  restart: unless-stopped
  logging: *default-logging
  healthcheck:
    test: ["CMD", "curl", "-f", "http://localhost:8080/health"]
    interval: 30s
    timeout: 10s
    retries: 3
    start_period: 30s

x-nginx-base: &nginx-base
  image: nginx:alpine
  networks:
    - goud_network
  restart: unless-stopped
  logging: *default-logging
  healthcheck:
    test: ["CMD", "wget", "--quiet", "--tries=1", "--spider", "http://localhost:8080/lb/health"]
    interval: 30s
    timeout: 10s
    retries: 3
    start_period: 10s

x-dashboard-base: &dashboard-base
  image: goud-chain-dashboard:latest
  build:
    context: ./web
    dockerfile: Dockerfile
  networks:
    - goud_network
  restart: unless-stopped
  logging: *default-logging
  healthcheck:
    test: ["CMD", "wget", "--quiet", "--tries=1", "--spider", "http://localhost:80"]
    interval: 30s
    timeout: 10s
    retries: 3
    start_period: 20s


services:
  # NGINX Load Balancer - Primary API endpoint
  nginx:
    <<: *nginx-base
    container_name: nginx
    ports:
      - "8080:8080"
    volumes:
      - ./nginx/nginx.local.conf:/etc/nginx/nginx.conf:ro
      - ./nginx/cors.conf:/etc/nginx/cors.conf:ro
    deploy:
      resources:
        limits:
          cpus: '0.25'
          memory: 64M
        reservations:
          cpus: '0.10'
          memory: 32M

  # Dashboard - Web UI (React + Nginx)
  dashboard:
    <<: *dashboard-base
    container_name: dashboard
    ports:
      - "3000:80"
    deploy:
      resources:
        limits:
          cpus: '0.50'
          memory: 128M
        reservations:
          cpus: '0.25'
          memory: 64M

  # Blockchain Node 1 - Validator 1
  node1:
    <<: *node-base
    container_name: node1
    environment:
      - NODE_ID=node1
      - HTTP_PORT=8080
      - P2P_PORT=9000
      - PEERS=node2:9000,node3:9000
      - NODE1_ADDR=node1:8080
      - NODE2_ADDR=node2:8080
      - NODE3_ADDR=node3:8080
    ports:
      - "8081:8080"
      - "9001:9000"
    volumes:
      - node1_data:/data
    deploy:
      resources:
        limits:
          cpus: '1.00'
          memory: 512M
        reservations:
          cpus: '0.50'
          memory: 256M

  # Blockchain Node 2 - Validator 2
  node2:
    <<: *node-base
    container_name: node2
    environment:
      - NODE_ID=node2
      - HTTP_PORT=8080
      - P2P_PORT=9000
      - PEERS=node1:9000,node3:9000
      - NODE1_ADDR=node1:8080
      - NODE2_ADDR=node2:8080
      - NODE3_ADDR=node3:8080
    ports:
      - "8082:8080"
      - "9002:9000"
    volumes:
      - node2_data:/data
    deploy:
      resources:
        limits:
          cpus: '1.00'
          memory: 512M
        reservations:
          cpus: '0.50'
          memory: 256M

  # Blockchain Node 3 - Validator 3
  node3:
    <<: *node-base
    container_name: node3
    environment:
      - NODE_ID=node3
      - HTTP_PORT=8080
      - P2P_PORT=9000
      - PEERS=node1:9000,node2:9000
      - NODE1_ADDR=node1:8080
      - NODE2_ADDR=node2:8080
      - NODE3_ADDR=node3:8080
    ports:
      - "8083:8080"
      - "9003:9000"
    volumes:
      - node3_data:/data
    deploy:
      resources:
        limits:
          cpus: '1.00'
          memory: 512M
        reservations:
          cpus: '0.50'
          memory: 256M

  # Jupyter Lab - API testing notebooks and experiments
  jupyter:
    build: ./python
    container_name: goud_jupyter
    ports:
      - "8888:8888"
    volumes:
      # Read-only mount for git-tracked notebooks
      - ./python/notebooks:/home/jovyan/work/notebooks:ro
      # Read-write mount for scratch/experimental notebooks
      - jupyter_scratch:/home/jovyan/work/scratch
    networks:
      - goud_network
    environment:
      - JUPYTER_ENABLE_LAB=yes
      - JUPYTER_TOKEN=
    restart: unless-stopped
    depends_on:
      - nginx
    deploy:
      resources:
        limits:
          cpus: '0.50'
          memory: 256M
        reservations:
          cpus: '0.25'
          memory: 128M
    logging: *default-logging

networks:
  goud_network:
    driver: bridge

volumes:
  node1_data:
    driver: local
  node2_data:
    driver: local
  node3_data:
    driver: local
  jupyter_scratch:<|MERGE_RESOLUTION|>--- conflicted
+++ resolved
@@ -1,10 +1,6 @@
 # Docker Compose for Goud Chain - Local Development (3-node setup)
 # Generated from template - DO NOT EDIT MANUALLY
-<<<<<<< HEAD
-# Generated: 2025-10-17 02:55:35 UTC
-=======
-# Generated: 2025-10-17 03:23:08 UTC
->>>>>>> 3275de9c
+# Generated: 2025-10-17 05:15:05 UTC
 #
 # Usage:
 #   docker-compose -f docker-compose.local.yml up -d
